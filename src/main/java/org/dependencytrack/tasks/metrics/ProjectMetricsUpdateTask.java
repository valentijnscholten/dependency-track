--- conflicted
+++ resolved
@@ -35,9 +35,9 @@
 import javax.jdo.Query;
 import java.util.Date;
 import java.util.List;
+import java.util.Map;
 import java.util.NoSuchElementException;
 import java.util.UUID;
-import java.util.Map;
 import java.util.concurrent.atomic.AtomicBoolean;
 
 /**
@@ -73,7 +73,6 @@
                 throw new NoSuchElementException("Project " + uuid + " does not exist");
             }
 
-<<<<<<< HEAD
             counters.projectCollectionLogic = project.getCollectionLogic();
             // if the project is a collection, different logic has to be applied depending on project configuration
             switch (project.getCollectionLogic()) {
@@ -123,6 +122,8 @@
         List<Component> components = fetchNextComponentsPage(pm, project, null);
 
         while (!components.isEmpty()) {
+            final long lastId = components.getLast().getId();
+
             for (final Component component : components) {
                 final Counters componentCounters;
                 try {
@@ -137,28 +138,6 @@
                     LOGGER.error("An unexpected error occurred while updating metrics of component " + component.getUuid(), ex);
                     continue;
                 }
-=======
-            LOGGER.debug("Fetching first components page for project " + uuid);
-            List<Component> components = fetchNextComponentsPage(pm, project, null);
-
-            while (!components.isEmpty()) {
-                final long lastId = components.getLast().getId();
-
-                for (final Component component : components) {
-                    final Counters componentCounters;
-                    try {
-                        componentCounters = ComponentMetricsUpdateTask.updateMetrics(component.getUuid());
-                    } catch (NoSuchElementException ex) {
-                        // This will happen when a component or its associated project have been deleted after the
-                        // task started. Instead of splurging the log with to-be-expected errors, we just log it
-                        // with DEBUG, and ignore it otherwise.
-                        LOGGER.debug("Couldn't update metrics of component " + component.getUuid() + " because the component was not found", ex);
-                        continue;
-                    } catch (Exception ex) {
-                        LOGGER.error("An unexpected error occurred while updating metrics of component " + component.getUuid(), ex);
-                        continue;
-                    }
->>>>>>> 69cd5401
 
                     counters.critical += componentCounters.critical;
                     counters.high += componentCounters.high;
@@ -195,28 +174,20 @@
                     counters.policyViolationsOperationalUnaudited += componentCounters.policyViolationsOperationalUnaudited;
                 }
 
-<<<<<<< HEAD
-            LOGGER.debug("Fetching next components page for project " + uuid);
-            final long lastId = components.get(components.size() - 1).getId();
-            components = fetchNextComponentsPage(pm, project, lastId);
-        }
-    }
-=======
                 // Remove components from the L1 cache to prevent it from growing too large.
                 // Note that because ComponentMetricsUpdateTask uses its own QueryManager,
                 // component metrics objects are not in this L1 cache.
                 pm.evictAll(false, Component.class);
 
-                LOGGER.debug("Fetching next components page for project " + uuid);
-                components = fetchNextComponentsPage(pm, project, lastId);
-            }
->>>>>>> 69cd5401
+            LOGGER.debug("Fetching next components page for project " + uuid);
+            components = fetchNextComponentsPage(pm, project, lastId);
+        }
+    }
 
     private void updateAggregateDirectChildrenCollectionMetrics(final Project project, final PersistenceManager pm, final Counters counters) {
         LOGGER.debug("Fetching metrics of children of collection project " + project.getUuid() +
                 " using collection logic " + project.getCollectionLogic());
 
-<<<<<<< HEAD
         Query<ProjectMetrics> subQuery = pm.newQuery(ProjectMetrics.class);
         subQuery.setFilter("project == :project");
         subQuery.setResult("max(lastOccurrence)");
@@ -232,13 +203,6 @@
         final List<ProjectMetrics> childrenMetrics = query.executeList();
         for (ProjectMetrics metrics : childrenMetrics) {
             this.addToCounters(counters, metrics);
-=======
-            if (project.getLastInheritedRiskScore() == null ||
-                project.getLastInheritedRiskScore() != counters.inheritedRiskScore) {
-                LOGGER.debug("Updating inherited risk score of project " + uuid);
-                qm.runInTransaction(() -> project.setLastInheritedRiskScore(counters.inheritedRiskScore));
-            }
->>>>>>> 69cd5401
         }
     }
 
